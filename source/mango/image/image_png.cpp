--- conflicted
+++ resolved
@@ -3840,7 +3840,6 @@
 
         // filtering
         filter_range(buffer, surface, 0, surface.height);
-<<<<<<< HEAD
 
         // compress
         size_t bound = deflate_zlib::bound(buffer.size());
@@ -3947,8 +3946,7 @@
                     if (is_last)
                     {
                         // 4 last bytes is adler, overwrite it with cumulative adler
-                        BigEndianPointer p = c.address + c.size - 4;
-                        p.write32(cumulative_adler);
+                        ustore32be(c.address + c.size - 4, cumulative_adler);
                     }
 
                     // write chunkdID + compressed data
@@ -4014,104 +4012,6 @@
 
                     Memory c = segment_memory;
 
-=======
-
-        // compress
-        size_t bound = deflate_zlib::bound(buffer.size());
-        Buffer compressed(bound);
-        size_t bytes_out = deflate_zlib::compress(compressed, buffer, options.compression);
-
-        // write chunkdID + compressed data
-        write_chunk(stream, u32_mask_rev('I', 'D', 'A', 'T'), ConstMemory(compressed, bytes_out));
-    }
-
-    void compress_parallel_zlib(Stream& stream, const Surface& surface, int segment_height, const ImageEncodeOptions& options)
-    {
-        const int bpp = surface.format.bytes();
-        const int bytes_per_scan = surface.width * bpp + 1;
-
-        Buffer buffer(bytes_per_scan * surface.height);
-
-        const int N = ceil_div(surface.height, segment_height);
-        const int level = math::clamp(options.compression, 0, 9);
-
-        u32 cumulative_adler = 1;
-
-        ConcurrentQueue q;
-        TicketQueue tk;
-
-        for (int i = 0; i < N; ++i)
-        {
-            int y = i * segment_height;
-            int h = std::min(segment_height, surface.height - y);
-
-            Memory source;
-            source.address = buffer.data() + y * bytes_per_scan;
-            source.size = h * bytes_per_scan;
-
-            bool is_first = (i == 0);
-            bool is_last = (i == N - 1);
-
-            auto ticket = tk.acquire();
-
-            q.enqueue([=, &surface, &stream, &cumulative_adler]
-            {
-                filter_range(source.address, surface, y, y + h);
-
-                constexpr size_t SIZE = 128 * 1024;
-                u8 temp[SIZE];
-
-                z_stream strm;
-
-                strm.zalloc = 0;
-                strm.zfree = 0;
-                strm.next_in = source.address;
-                strm.avail_in = uInt(source.size);
-                strm.next_out = temp;
-                strm.avail_out = SIZE;
-
-                ::deflateInit(&strm, level);
-
-                Buffer compressed;
-
-                while (strm.avail_in != 0)
-                {
-                    int res = ::deflate(&strm, Z_NO_FLUSH);
-                    MANGO_UNREFERENCED(res); // should be Z_OK
-
-                    if (strm.avail_out == 0)
-                    {
-                        compressed.append(temp, SIZE);
-                        strm.next_out = temp;
-                        strm.avail_out = SIZE;
-                    }
-                }
-
-                compressed.append(temp, SIZE - strm.avail_out);
-                strm.next_out = temp;
-                strm.avail_out = SIZE;
-
-                int flush = is_last ? Z_FINISH : Z_FULL_FLUSH;
-                int res = ::deflate(&strm, flush);
-                MANGO_UNREFERENCED(res); // should be Z_STREAM_END
-
-                ::deflateEnd(&strm);
-
-                compressed.append(temp, SIZE - strm.avail_out);
-
-                // capture compressed memory
-                Memory segment_memory = compressed.acquire();
-
-                u32 segment_adler = strm.adler;
-                u32 segment_length = u32(source.size);
-
-                ticket.consume([=, &cumulative_adler, &stream]
-                {
-                    cumulative_adler = ::adler32_combine(cumulative_adler, segment_adler, segment_length);
-
-                    Memory c = segment_memory;
-
->>>>>>> 2adc4bc4
                     if (!is_first)
                     {
                         // trim zlib header
@@ -4122,17 +4022,12 @@
                     if (is_last)
                     {
                         // 4 last bytes is adler, overwrite it with cumulative adler
-<<<<<<< HEAD
                         ustore32be(c.address + c.size - 4, cumulative_adler);
                     }
                     else
                     {
                         // trim adler
                         c.size -= 4;
-=======
-                        BigEndianPointer p = c.address + c.size - 4;
-                        p.write32(cumulative_adler);
->>>>>>> 2adc4bc4
                     }
 
                     // write chunkdID + compressed data
@@ -4183,12 +4078,8 @@
         if (segment_height)
         {
             write_pLLD(stream, segment_height);
-<<<<<<< HEAD
-            //compress_parallel_zlib(stream, surface, segment_height, options);
-            compress_parallel_fpng(stream, surface, segment_height, options);
-=======
             compress_parallel_zlib(stream, surface, segment_height, options);
->>>>>>> 2adc4bc4
+            //compress_parallel_fpng(stream, surface, segment_height, options);
         }
         else
         {
